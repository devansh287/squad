--- conflicted
+++ resolved
@@ -197,13 +197,9 @@
         for name, param in model.named_parameters():
             if param.requires_grad:
                 assert name in self.shadow
-<<<<<<< HEAD
-                print(param.data.is_cuda())
-=======
                 
                 print(" param - ", cuda_or_cpu(param.is_cuda))
                 
->>>>>>> f03aeda7
                 new_average = \
                     (1.0 - decay) * param.data + decay * self.shadow[name]
                 self.shadow[name] = new_average.clone()
